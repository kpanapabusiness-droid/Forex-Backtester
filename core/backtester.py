# =============================================
# backtester.py — v1.9.8 (clean patched)
# =============================================
# - Entry ONLY from entry_signal (+1/-1)
# - Continuation logic lives in signal_logic.apply_signal_logic
# - TP1 partial, move to BE after TP1, TS = 1.5× ATR (ENTRY ATR)
# - Trailing activates after 2× ATR move from entry (close-based)
# - Intrabar priority: tp_first | sl_first | best | worst
# - Cache-aware indicators (roles: c1/c2/baseline/volume/exit)
# - DBCVIX risk filter (reduce/block) with CSV source
# - WFO entrypoint: run_backtest_walk_forward(...)
# - Writes: results/trades.csv, results/summary.txt, results/equity_curve.csv
# =============================================

from __future__ import annotations

__version__ = "1.9.8"

# stdlib
import importlib
import inspect
import math
import pkgutil
from os import PathLike
from pathlib import Path
from typing import Any, Dict, List, Optional, Union

# 3rd-party
import pandas as pd

from core.backtester_helpers import finalize_trade_row

# project utils
from core.utils import (
    calculate_atr,
    get_pip_size,
    pip_value_per_lot,
)

# caching
from indicators_cache import (
    cache_key_parts,
    compute_data_hash,
    compute_params_hash,
    load_from_cache,
    save_to_cache,
)

# optional helpers (present in your project)
from validators_config import load_and_validate_config
from validators_util import validate_contract

# signal logic
try:
    from core.signal_logic import apply_signal_logic  # required
except Exception as e:
    raise ImportError(
        "Could not import 'apply_signal_logic' from core.signal_logic.py. "
        "Ensure it defines: def apply_signal_logic(df: pd.DataFrame, config: dict) -> pd.DataFrame\n"
        f"Underlying error: {e}"
    )

# =============================================
# Config / constants
# =============================================

RESULTS_DIR_DEFAULT = Path("results")

TRADES_COLS: List[str] = [
    "pair",
    "entry_date",
    "entry_price",
    "direction",
    "direction_int",
    "atr_at_entry_price",
    "atr_at_entry_pips",
    "lots_total",
    "lots_half",
    "lots_runner",
    # Risk / filters
    "risk_pct_used",
    "dbcvix_val",
    "dbcvix_flag",
    # --- Entry levels (immutable for audits) ---
    "tp1_price",
    "sl_price",
    "tp1_at_entry_price",
    "sl_at_entry_price",
    # --- State & TS ---
    "tp1_hit",
    "breakeven_after_tp1",
    "ts_active",
    "ts_level",
    # --- Exit info ---
    "entry_idx",
    "exit_date",
    "exit_price",
    "market_exit_price_actual",  # Audit transparency for SCRATCH accounting
    "exit_reason",
    "sl_at_exit_price",
    # --- Results ---
    "pnl",
    "win",
    "loss",
    "scratch",
    "spread_pips_used",
]

PathLikeT = Union[str, Path]

# =============================================
# Small helpers
# =============================================


def pip_size_for_pair(pair: str) -> float:
    """Delegate to utils.get_pip_size; safe float."""
    try:
        return float(get_pip_size(pair))
    except Exception:
        return 0.01 if str(pair).upper().endswith("JPY") else 0.0001


def _int_signal(val) -> int:
    """Coerce any scalar to {-1,0,1} safely."""
    try:
        v = float(val)
        if math.isnan(v):
            return 0
        v = int(v)
        return 1 if v > 0 else (-1 if v < 0 else 0)
    except Exception:
        return 0


def ensure_results_dir(path: Any, *_, **__) -> Any:
    """
    Backward-compatible helper that ignores extra positional/keyword args.
    Preserves prior return type:
      - if input was str/bytes, return str(path)
      - else return a Path
    """
    p = Path(path)
    p.mkdir(parents=True, exist_ok=True)
    return str(p) if isinstance(path, (str, bytes)) else p


def intrabar_sequence(priority: str) -> List[str]:
    p = (priority or "tp_first").lower()
    if p == "sl_first":
        return ["sl", "tp"]
    if p == "best":
        return ["tp", "sl"]  # favorable
    if p == "worst":
        return ["sl", "tp"]  # unfavorable
    return ["tp", "sl"]  # default


def load_config(config_path: PathLikeT = "configs/config.yaml") -> dict:
    """Load + validate YAML config using validators_config."""
    path = Path(config_path)
    if not path.exists():
        # search upward a bit
        for root in (Path.cwd(), Path.cwd().parent, Path.cwd().parent.parent):
            cand = root / "configs" / "config.yaml"
            if cand.exists():
                path = cand
                break
    if not path.exists():
        raise FileNotFoundError(f"Config file not found: {config_path}")
    return load_and_validate_config(str(path))


# =============================================
# DBCVIX — config + loader + resolver
# =============================================


def _get_nested(d, *path, default=None):
    cur = d
    for key in path:
        if not isinstance(cur, dict) or key not in cur:
            return default
        cur = cur[key]
    return cur


def resolve_dbcvix_config(cfg: dict) -> dict:
    """
    Normalize dbcvix config from several shapes to:
      {enabled, mode, threshold, reduce_risk_to, source, csv_path}
    """
    candidates = [
        _get_nested(cfg, "filters", "dbcvix"),
        _get_nested(cfg, "risk_filters", "dbcvix"),
        _get_nested(cfg, "dbcvix"),
        _get_nested(cfg, "rules", "risk_filters", "dbcvix"),
        _get_nested(cfg, "risk", "dbcvix"),
    ]
    raw = next((c for c in candidates if isinstance(c, dict)), {}) or {}

    # unify keys
    csv_path = raw.get("csv_path") or raw.get("path") or raw.get("file") or raw.get("filepath")
    mode = raw.get("mode", "reduce")
    threshold = raw.get("threshold")
    reduce_to = raw.get("reduce_risk_to") or raw.get("target_risk") or raw.get("risk_to")
    source = raw.get("source") or ("csv" if csv_path else None)
    enabled = bool(raw.get("enabled", False))

    def _num(x):
        try:
            return float(x) if x is not None else None
        except Exception:
            return None

    return {
        "enabled": enabled,
        "mode": mode if mode in ("reduce", "block") else "reduce",
        "threshold": _num(threshold),
        "reduce_risk_to": _num(reduce_to),
        "source": source if source in (None, "csv", "synthetic") else "csv",
        "csv_path": csv_path,
    }


def load_dbcvix_series(cfg: dict) -> pd.Series | None:
    """
    Load DBCVIX time series from CSV: columns {date, value} (case-insensitive variants allowed).
    Returns pd.Series indexed by datetime or None.
    """
    f = resolve_dbcvix_config(cfg)
    if not (f["enabled"] and f["source"] == "csv" and f["csv_path"]):
        return None
    try:
        p = Path(f["csv_path"])
        df = pd.read_csv(p)
        date_col = next(
            (c for c in df.columns if c.lower() in ("date", "time", "timestamp", "datetime")), None
        )
        val_col = next(
            (c for c in df.columns if c.lower() in ("value", "dbcvix", "cvix", "regime")), None
        )
        if not date_col or not val_col:
            raise ValueError("DBCVIX CSV must contain date & value columns (case-insensitive).")
        s = pd.Series(
            pd.to_numeric(df[val_col], errors="coerce").astype(float).values,
            index=pd.to_datetime(df[date_col], errors="coerce"),
        ).dropna()
        return s.sort_index()
    except Exception as e:
        print(f"⚠️  DBCVIX CSV load failed: {e}")
        return None


def _last_val_asof(series: Optional[pd.Series], ts) -> Optional[float]:
    if series is None or getattr(series, "empty", True):
        return None
    try:
        sub = series.loc[: pd.to_datetime(ts)]
        if sub.empty:
            return None
        return float(sub.iloc[-1])
    except Exception:
        return None


def resolve_dbcvix_risk(dbcvix_series, trade_date, base_risk, fcfg):
    """Return (risk_pct_eff, dbcvix_flag, dbcvix_val) with risk in DECIMAL units."""
    try:
        if not fcfg or not fcfg.get("enabled"):
            return float(base_risk), False, None
        thr = fcfg.get("threshold")
        if thr is None:
            return float(base_risk), False, None
        mode = str(fcfg.get("mode", "reduce"))
        reduce_to = float(fcfg.get("reduce_risk_to", 0.01))  # decimal (1%)
        val = _last_val_asof(dbcvix_series, trade_date)
        if val is None:
            return float(base_risk), False, None
        if val > float(thr):
            if mode == "block":
                return 0.0, True, val
            return min(float(base_risk), reduce_to), True, val
        return float(base_risk), False, val
    except Exception:
        return float(base_risk), False, None


# =============================================
# Indicator discovery + cache application
# =============================================


def _iter_candidate_modules(role: str) -> List[str]:
    base = "indicators"
    mapping = {
        "c1": [f"{base}.confirmation_funcs", f"{base}.c1_funcs"],
        "c2": [f"{base}.confirmation_funcs", f"{base}.c2_funcs"],
        "baseline": [f"{base}.baseline_funcs"],
        "volume": [f"{base}.volume_funcs"],
        "exit": [f"{base}.exit_funcs", f"{base}.exit_rules"],
    }
    mods = list(mapping.get(role, []))
    try:
        pkg = importlib.import_module(base)
        if hasattr(pkg, "__path__"):
            for m in pkgutil.walk_packages(pkg.__path__, pkg.__name__ + "."):
                if m.name.endswith(("_funcs", "_rules", "_indicators")) and m.name not in mods:
                    mods.append(m.name)
    except Exception:
        pass
    return mods


def _resolve_indicator_func(role: str, name: Optional[str], verbose: bool):
    if not name:
        return None, None
    wanted = str(name).lower()
    for modname in _iter_candidate_modules(role):
        try:
            mod = importlib.import_module(modname)
        except Exception:
            continue
        for cand in (name, f"{role}_{name}"):
            func = getattr(mod, cand, None)
            if callable(func):
                full = cand if cand.startswith(f"{role}_") else f"{role}_{name}"
                return full, func
        # fuzzy suffix (e.g., *_{name})
        for n, o in inspect.getmembers(mod, inspect.isfunction):
            low = n.lower()
            if low == wanted or low.endswith("_" + wanted):
                full = n if n.startswith(f"{role}_") else f"{role}_{n}"
                return full, o
    if verbose:
        print(f"⚠️  {role}/{name} not found in indicators/* modules")
    return None, None


def _call_indicator(func, frame: pd.DataFrame, params: dict, signal_col: str) -> pd.DataFrame:
    sig = inspect.signature(func)
    kwargs = {k: v for k, v in (params or {}).items() if k in sig.parameters}
    if "signal_col" in sig.parameters:
        kwargs["signal_col"] = signal_col
    return func(frame, **kwargs)


def apply_indicators_with_cache(df: pd.DataFrame, pair: str, cfg: dict) -> pd.DataFrame:
    """
    Apply indicators (c1/c2/baseline/volume/exit) with caching.
    C2 shares the confirmation pool with C1 (indicators.confirmation_funcs).
    """
    import os

    cache_cfg = cfg.get("cache") or {}
    # Honor FB_NO_CACHE env var or config cache.enabled setting
    cache_on = os.environ.get("FB_NO_CACHE") != "1" and cache_cfg.get("enabled", True)
    cache_dir = cache_cfg.get("dir", "cache")
    cache_fmt = cache_cfg.get("format", "parquet")
    scope_key = cache_cfg.get("scope_key")
    timeframe = cfg.get("timeframe", "D")
    verbose = (cfg.get("tracking") or {}).get("verbose_logs", False)

    inds = cfg.get("indicators") or {}

    def _get(k, default=None):
        return getattr(inds, k, default) if hasattr(inds, k) else inds.get(k, default)

    data_hash = compute_data_hash(df)
    saves = hits = 0

    def _params_for(full_func_name: str) -> dict:
        return (cfg.get("indicator_params") or {}).get(full_func_name, {}) or {}

    def _resolve_confirm_func(short_name: str, role: str = "c1"):
        mod = importlib.import_module("indicators.confirmation_funcs")
        candidates = [f"{role}_{short_name}", f"c1_{short_name}", short_name]
        for name in candidates:
            if hasattr(mod, name) and callable(getattr(mod, name)):
                return f"indicators.confirmation_funcs.{name}", getattr(mod, name)
        raise ImportError(f"No confirmation function found for {role}/{short_name}")

    def run_role(role: str, name: Optional[str], signal_col: str):
        nonlocal df, saves, hits
        if not name:
            return

        if role in ("c1", "c2"):
            try:
                full_name, func = _resolve_confirm_func(name, role=role)
            except Exception as e:
                if verbose:
                    print(f"❌ Confirm resolver failed for {role}/{name}: {e}")
                return
            params = _params_for(full_name)
        else:
            full_name, func = _resolve_indicator_func(role, name, verbose)
            if func is None:
                return
            params = _params_for(full_name)

        params_hash = compute_params_hash(params)
        parts_path, key = cache_key_parts(
            pair, timeframe, role, name, params_hash, data_hash, scope_key
        )

        # cache
        if cache_on:
            cached = load_from_cache(cache_dir, cache_fmt, parts_path, key)
            if cached is not None and not cached.empty:
                for col in cached.columns:
                    if col not in df.columns:
                        df[col] = cached[col]
                hits += 1
                if verbose:
                    print(f"⚡ Cache hit: {role}/{name}")
                return

        # compute fresh
        before_cols = set(df.columns)
        df = _call_indicator(func, df, params, signal_col)
        created_cols = [
            c for c in (set(df.columns) - before_cols) if c.endswith("_signal") or c == "baseline"
        ]

        if cache_on and created_cols:
            save_to_cache(cache_dir, cache_fmt, parts_path, key, df[list(created_cols)].copy())
            saves += 1
            if verbose:
                print(f"📝 Cache save: {role}/{name} -> {parts_path}")

    # ensure ATR first
    df = calculate_atr(df)

    run_role("c1", _get("c1"), "c1_signal")
    if _get("use_c2", False) and _get("c2"):
        run_role("c2", _get("c2"), "c2_signal")
    if _get("use_baseline", False) and _get("baseline"):
        run_role("baseline", _get("baseline"), "baseline_signal")
    if _get("use_volume", False) and _get("volume"):
        run_role("volume", _get("volume"), "volume_signal")
    if _get("use_exit", False) and _get("exit"):
        run_role("exit", _get("exit"), "exit_signal")

    if verbose:
        print(f"📦 cache stats → saves={saves} hits={hits}")

    # CACHE diagnostic for parity runs
    if not cache_on:
        print(
            f"[CACHE] disabled (FB_NO_CACHE={os.environ.get('FB_NO_CACHE', 'unset')} config_enabled={cache_cfg.get('enabled', True)})"
        )
    elif hits > 0 or saves > 0:
        print(f"[CACHE] used saves={saves} hits={hits}")

    return df


# =======
def _apply_trailing_stop_fill(
    row: dict, *, final_stop_price: float, is_long: bool, pair: str, cfg: dict
) -> dict:
    """
    Force the exit at the breached trailing stop (PnL-only slippage model) and stamp audit fields.
    """
    ps = pip_size_for_pair(pair)
    fills = (cfg or {}).get("fills") or {}
    sl = fills.get("slippage") or {}
    slip_pips = float(sl.get("pips", 0.0)) if sl.get("enabled", False) else 0.0
    slip_px = slip_pips * ps

    exit_px = final_stop_price - slip_px if is_long else final_stop_price + slip_px

    row["exit_reason"] = "trailing_stop"
    row["exit_price"] = float(exit_px)
    row["sl_at_exit_price"] = float(final_stop_price)  # <- audit cares about this
    row["ts_active"] = True
    row["ts_level"] = float(final_stop_price)
    row["slippage_pips"] = float(slip_pips)
    return row


def _finalize_and_append_trade(
    trades_list: list, trade_row: dict, *, current_sl: float | None
) -> None:
    """
    Persist the stop that was in effect at exit and append using finalize_trade_row(...).
    """
    reason = str(trade_row.get("exit_reason", "")).lower()
    if "breakeven" in reason:
        sl_at_exit = trade_row.get("entry_price")
    elif "trailing_stop" in reason or "trailing" in reason:
        sl_at_exit = trade_row.get("ts_level", current_sl)
    elif "stop" in reason:
        sl_at_exit = current_sl
    else:
        # keep whatever may have been stamped (e.g., for non-stop exits or trailing path above)
        sl_at_exit = trade_row.get("sl_at_exit_price", None)

    finalized = finalize_trade_row(dict(trade_row), current_stop_price_at_exit=sl_at_exit)
    trades_list.append({col: finalized.get(col) for col in TRADES_COLS})


# =============================================
# Spread model (PnL-only)
# =============================================


def resolve_spread_pips(pair: str, row: pd.Series, cfg: Dict[str, Any]) -> float:
    sp = cfg.get("spreads") or {}
    if not sp.get("enabled", False):
        return 0.0
    # per-bar override
    if "spread_pips" in row and pd.notna(row["spread_pips"]):
        try:
            return float(row["spread_pips"])
        except Exception:
            pass
    per_pair = sp.get("per_pair") or {}
    if pair in per_pair:
        try:
            return float(per_pair[pair])
        except Exception:
            pass
    mode = str(sp.get("mode", "constant")).lower()
    if mode == "atr_mult":
        atr_val = float(row.get("atr", 0.0))
        ps = pip_size_for_pair(pair)
        atr_pips = (atr_val / ps) if ps else 0.0
        k = float(sp.get("atr_mult", 0.0))
        return float(atr_pips * k)
    try:
        return float(sp.get("default_pips", 0.0))
    except Exception:
        return 0.0


# =============================================
# PnL calculation (account currency) using pip valuation per lot
# =============================================


def compute_trade_pnl_money(tr: Dict[str, Any], pair: str, pip_value_1lot: float) -> float:
    dir_int = int(tr["direction_int"])
    entry_mid = float(tr["entry_price"])
    exit_mid = float(tr["exit_price"])
    lots_half = float(tr["lots_half"])
    lots_runner = float(tr["lots_runner"])
    tp1_hit = bool(tr.get("tp1_hit", False))
    tp1_mid = float(tr.get("tp1_price") or entry_mid)
    sp_pips = float(tr.get("spread_pips_used", 0.0))

    ps = pip_size_for_pair(pair)
    sp_price = sp_pips * ps

    if dir_int > 0:  # long
        entry_fill = entry_mid + sp_price / 2.0
        tp1_fill = tp1_mid - sp_price / 2.0
        exit_fill = exit_mid - sp_price / 2.0
    else:  # short
        entry_fill = entry_mid - sp_price / 2.0
        tp1_fill = tp1_mid + sp_price / 2.0
        exit_fill = exit_mid + sp_price / 2.0

    def pips_between(px2, px1):
        return (dir_int * (px2 - px1)) / ps if ps else 0.0

    if tp1_hit:
        pips_half = pips_between(tp1_fill, entry_fill)
        pips_runner = pips_between(exit_fill, entry_fill)
        pnl = (pips_half * pip_value_1lot * lots_half) + (
            pips_runner * pip_value_1lot * lots_runner
        )
    else:
        pips_full = pips_between(exit_fill, entry_fill)
        pnl = pips_full * pip_value_1lot * (lots_half + lots_runner)

    return float(pnl)


# =============================================
# Simulation core
# =============================================


def simulate_pair_trades(
    rows: pd.DataFrame,
    pair: str,
    cfg: Dict[str, Any],
    equity_state: Dict[str, float],
    return_equity: bool = False,
    **overrides,
) -> List[Dict[str, Any]] | tuple[List[Dict[str, Any]], pd.DataFrame]:
    # --- Risk filter wiring (DBCVIX) ---
    dbcvix_series = overrides.get("dbcvix_series")
    dbcvix_cfg = (cfg.get("filters") or {}).get("dbcvix") or {}

    # --- Config shorthands
    entry_cfg = cfg.get("entry") or {}
    risk_cfg = cfg.get("risk") or {}
    exec_cfg = cfg.get("execution") or {}
    exit_cfg = cfg.get("exit") or {}

    SL_ATR_MULT = float(overrides.get("sl_atr_mult", entry_cfg.get("sl_atr", 1.5)))
    TP1_ATR_MULT = float(overrides.get("tp1_atr_mult", entry_cfg.get("tp1_atr", 1.0)))
    TRAIL_AFTER_ATR = float(overrides.get("trail_after_atr", entry_cfg.get("trail_after_atr", 2.0)))
    TS_ATR_MULT = float(overrides.get("ts_atr_mult", entry_cfg.get("ts_atr", 1.5)))
    intrabar_priority = str(
        overrides.get("intrabar_priority", exec_cfg.get("intrabar_priority", "tp_first"))
    )

    account_ccy = (risk_cfg.get("account_ccy") or "AUD").upper()
    base_risk_pct = float(risk_cfg.get("risk_per_trade", 0.02))
    fx_quotes = risk_cfg.get("fx_quotes") or {}

    ps = pip_size_for_pair(pair)

    # ----- small helpers -----
    def to_pips(price_move: float) -> float:
        return price_move / ps if ps else 0.0

    def hit_level(
        direction_int: int, high_px: float, low_px: float, level: float, kind: str
    ) -> bool:
        if level is None or not math.isfinite(level):
            return False
        if direction_int > 0:  # long
            if kind == "tp":
                return high_px >= level
            if kind == "sl":
                return low_px <= level
        else:  # short
            if kind == "tp":
                return low_px <= level
            if kind == "sl":
                return high_px >= level
        return False

    def signed_move_from_entry(direction_int: int, px_now: float, px_entry: float) -> float:
        return direction_int * (px_now - px_entry)

    def trail_level_from_close(direction_int: int, close_px: float, atr_entry: float) -> float:
        return (
            close_px - TS_ATR_MULT * atr_entry
            if direction_int > 0
            else close_px + TS_ATR_MULT * atr_entry
        )

    def better_stop(direction_int: int, a: Optional[float], b: Optional[float]) -> Optional[float]:
        if a is None:
            return b
        if b is None:
            return a
        return max(a, b) if direction_int > 0 else min(a, b)

    def _cfg_slippage_pips(cfg: Dict[str, Any]) -> float:
        fills = (cfg or {}).get("fills") or {}
        sl = fills.get("slippage") or {}
        if not sl or not sl.get("enabled", False):
            return 0.0
        try:
            return float(sl.get("pips", 0.0))
        except Exception:
            return 0.0

    def _int_signal(val) -> int:
        try:
            v = float(val)
            if math.isnan(v):
                return 0
            v = int(v)
            return 1 if v > 0 else (-1 if v < 0 else 0)
        except Exception:
            return 0

    # ----- state/outputs -----
    trades: List[Dict[str, Any]] = []
    open_tr: Optional[Dict[str, Any]] = None

    realized_pnl_cum_local: float = 0.0
    equity_history: List[Dict[str, Any]] = []
    order = intrabar_sequence(intrabar_priority)

    # Ensure time‑sorted
    rows = rows.copy()
    if "date" in rows.columns:
        rows["date"] = pd.to_datetime(rows["date"])
        rows = rows.sort_values("date").reset_index(drop=True)
    else:
        rows = rows.sort_index().reset_index(drop=True)

    # ======================
    # main bar loop
    # ======================
    for i in range(len(rows)):
        r = rows.iloc[i]
        date_i = pd.to_datetime(r["date"]) if "date" in r else pd.to_datetime(r.name)
        _o_i, h_i, l_i, c_i = float(r["open"]), float(r["high"]), float(r["low"]), float(r["close"])

        atr_raw = pd.to_numeric(r.get("atr"), errors="coerce")
        atr_i = float(0.0 if pd.isna(atr_raw) else atr_raw)

        entry_sig = _int_signal(r.get("entry_signal", 0))
        exit_sig = _int_signal(r.get("exit_signal", 0))

        # --------------------------
        # 1) manage open position
        # --------------------------
        if open_tr is not None:
            d = int(open_tr["direction_int"])
            entry_px = float(open_tr["entry_price"])
            atr_entry = float(open_tr["atr_at_entry_price"])
            tp1_px = float(open_tr["tp1_price"])
            sl_px = float(open_tr["sl_price"])
            tp1_done = bool(open_tr.get("tp1_hit", False))
            ts_active = bool(open_tr.get("ts_active", False))
            ts_level = open_tr.get("ts_level", None)
            be_price = entry_px if tp1_done else None

            # (a) trailing activation
            if not ts_active and math.isfinite(atr_entry) and atr_entry > 0:
                move_cl = signed_move_from_entry(d, c_i, entry_px)
                threshold = TRAIL_AFTER_ATR * atr_entry
                if move_cl >= threshold:
                    ts_active = True
                    ts_level = trail_level_from_close(d, c_i, atr_entry)

            # (b) ratchet trailing
            if ts_active and math.isfinite(atr_entry) and atr_entry > 0:
                cand = trail_level_from_close(d, c_i, atr_entry)
                ts_level = better_stop(d, ts_level, cand)

            # (c) effective stop (SL → BE → TS)
            effective_stop = sl_px
            if tp1_done and be_price is not None:
                effective_stop = better_stop(d, effective_stop, be_price)
            if ts_active and ts_level is not None:
                effective_stop = better_stop(d, effective_stop, ts_level)

            # (d) intrabar checks
            closed_this_bar = False
            reason = None
            exit_px = None

            # TP1 vs SL priority when TP1 not yet done
            if not tp1_done:
                for ev in order:
                    if ev == "tp" and hit_level(d, h_i, l_i, tp1_px, "tp"):
                        tp1_done = True
                        be_price = entry_px
                        sl_px = be_price
                        open_tr["tp1_hit"] = True
                        open_tr["breakeven_after_tp1"] = True
                    elif ev == "sl" and hit_level(d, h_i, l_i, effective_stop, "sl"):
                        reason = "stoploss"
                        exit_px = effective_stop
                        closed_this_bar = True
                        break
                # recompute effective stop if TP1 just happened
                if not closed_this_bar and tp1_done:
                    effective_stop = sl_px
                    if ts_active and ts_level is not None:
                        effective_stop = better_stop(d, effective_stop, ts_level)

<<<<<<< HEAD
            # Golden Standard: System exits (C1 reversal) take priority over BE/TS
            if (not closed_this_bar) and exit_sig != 0:
                if exit_cfg.get("exit_on_exit_signal", False):
                    reason = "exit_indicator"
                elif exit_cfg.get("exit_on_c1_reversal", True):
                    reason = "c1_reversal"
                elif exit_cfg.get("exit_on_baseline_cross", False):
                    reason = "baseline_cross"
                else:
                    reason = "exit_indicator"
                exit_px = c_i
                closed_this_bar = True

            # BE/TS after TP1 or when TS active (only if no system exit)
=======
            # Hard-Stop Realism: Intrabar TP/SL/BE/TS touch → immediate exit (highest priority)
>>>>>>> 02139d22
            if (not closed_this_bar) and (tp1_done or ts_active):
                if hit_level(d, h_i, l_i, effective_stop, "sl"):
                    if (
                        ts_active
                        and ts_level is not None
                        and (
                            (d > 0 and effective_stop >= max(sl_px, ts_level, be_price or -1e18))
                            or (d < 0 and effective_stop <= min(sl_px, ts_level, be_price or 1e18))
                        )
                    ):
                        reason = "trailing_stop"
                    else:
                        reason = (
                            "breakeven_after_tp1"
                            if tp1_done and abs(effective_stop - entry_px) < 1e-6
                            else "stoploss"
                        )
                    exit_px = effective_stop
                    closed_this_bar = True

<<<<<<< HEAD
=======
            # System/indicator exit at close (only if no intrabar touch occurred)
            has_system_exit = exit_sig != 0
            if (not closed_this_bar) and has_system_exit:
                if exit_cfg.get("exit_on_exit_signal", False):
                    reason = "exit_indicator"
                elif exit_cfg.get("exit_on_c1_reversal", True):
                    reason = "c1_reversal"
                elif exit_cfg.get("exit_on_baseline_cross", False):
                    reason = "baseline_cross"
                else:
                    reason = "exit_indicator"
                exit_px = c_i
                closed_this_bar = True

>>>>>>> 02139d22
            # ---- finalize exit ----
            if closed_this_bar:
                current_effective_stop = (
                    float(effective_stop) if effective_stop is not None else None
                )

                if reason == "trailing_stop":
                    # ✅ Canonical TS fill + audit stamps (exit_price, ts_level, sl_at_exit_price, ts_active, slippage_pips)
                    open_tr = _apply_trailing_stop_fill(
                        open_tr,
                        final_stop_price=current_effective_stop,
                        is_long=(d > 0),
                        pair=pair,
                        cfg=cfg,
                    )
                    exit_px = float(open_tr["exit_price"])  # for clarity
                else:
                    # Non‑TS exits → use computed price (except SCRATCH pre-TP1)
                    if not open_tr.get("tp1_hit", False) and reason == "c1_reversal":
                        # Pre-TP1 SCRATCH: use entry price for accounting (≈0 PnL)
                        open_tr["exit_price"] = float(
                            open_tr["entry_price"]
                        )  # Accounting exit = entry
                        open_tr["market_exit_price_actual"] = float(exit_px)  # Audit transparency
                    else:
                        open_tr["exit_price"] = float(exit_px)

                # Common stamps
                open_tr["exit_date"] = date_i
                open_tr["exit_reason"] = str(reason)

                # W/L/S classification (Hard-Stop Realism)
                if bool(open_tr.get("tp1_hit", False)):
                    # TP1 hit: WIN unless BE exit (which becomes SCRATCH)
                    if reason == "breakeven_after_tp1":
                        open_tr["win"], open_tr["loss"], open_tr["scratch"] = False, False, True
                    else:
                        open_tr["win"], open_tr["loss"], open_tr["scratch"] = True, False, False
                else:
                    # No TP1: LOSS if SL, SCRATCH otherwise
                    if reason == "stoploss":
                        open_tr["win"], open_tr["loss"], open_tr["scratch"] = False, True, False
                    else:
                        open_tr["win"], open_tr["loss"], open_tr["scratch"] = False, False, True

                # Cash PnL using spread model
                pip_val_1lot = float(pip_value_per_lot(pair, account_ccy, fx_quotes))
                pnl_money = compute_trade_pnl_money(open_tr, pair, pip_val_1lot)
                open_tr["pnl"] = float(pnl_money)

                equity_state["balance"] += float(pnl_money)
                realized_pnl_cum_local += float(pnl_money)

                # Ensure trailing stop state is properly recorded
                open_tr["ts_active"] = bool(ts_active)
                if ts_level is not None:
                    open_tr["ts_level"] = float(ts_level)

                # ✅ Persist the stop that was actually in force at exit (lets the audit pass)
                _finalize_and_append_trade(
                    trades_list=trades,
                    trade_row=open_tr,
                    current_sl=current_effective_stop,
                )
                open_tr = None

            else:
                # still open → update dynamic state only
                open_tr["current_sl"] = float(sl_px)
                open_tr["ts_active"] = bool(ts_active)
                open_tr["ts_level"] = None if ts_level is None else float(ts_level)
                open_tr["tp1_hit"] = bool(tp1_done)
                open_tr["breakeven_after_tp1"] = bool(open_tr.get("breakeven_after_tp1", tp1_done))

        # --------------------------
        # 2) equity snapshot per bar
        # --------------------------
        if return_equity:
            equity_history.append(
                {
                    "date": pd.to_datetime(date_i),
                    "pair": pair,
                    "pnl_realized_cum": float(realized_pnl_cum_local),
                    "equity": float(equity_state["balance"]),
                }
            )

        # --------------------------
        # 3) new entry if flat
        # --------------------------
        if open_tr is None and entry_sig != 0:
            direction = "long" if entry_sig > 0 else "short"
            d_int = 1 if entry_sig > 0 else -1
            entry_px = c_i

            atr_entry = atr_i
            if (not math.isfinite(atr_entry)) or atr_entry <= 0.0:
                continue

            atr_pips = to_pips(atr_entry)
            sl_dist_pips = SL_ATR_MULT * atr_pips
            TP1_ATR_MULT * atr_pips

            # DBCVIX effective risk
            trade_date = (
                pd.to_datetime(r["date"]) if "date" in r else pd.to_datetime(rows.loc[i, "date"])
            )
            risk_pct_eff, db_flag, db_val = resolve_dbcvix_risk(
                dbcvix_series=dbcvix_series,
                trade_date=trade_date,
                base_risk=base_risk_pct,
                fcfg=dbcvix_cfg,
            )
            if risk_pct_eff <= 0.0:
                continue  # block mode

            # position sizing
            risk_money = float(equity_state["balance"]) * float(risk_pct_eff)
            pip_val_1lot = float(pip_value_per_lot(pair, account_ccy, fx_quotes))
            lots_total = 0.0
            if sl_dist_pips > 0 and pip_val_1lot > 0:
                lots_total = risk_money / (sl_dist_pips * pip_val_1lot)
            if not math.isfinite(lots_total):
                continue
            if lots_total <= 0.0:
                lots_total = 0.01  # min lot safeguard

            lots_half = lots_total / 2.0
            lots_runner = lots_total - lots_half

            # levels (price units) using ENTRY ATR
            tp1_px = entry_px + d_int * (TP1_ATR_MULT * atr_entry)
            sl_px = entry_px - d_int * (SL_ATR_MULT * atr_entry)
            if not (math.isfinite(tp1_px) and math.isfinite(sl_px)):
                continue

            spread_pips_used = resolve_spread_pips(pair, r, cfg)

            open_tr = {
                "pair": pair,
                "entry_date": date_i,
                "entry_price": float(entry_px),
                "direction": direction,
                "direction_int": int(d_int),
                "atr_at_entry_price": float(atr_entry),
                "atr_at_entry_pips": float(atr_pips),
                "lots_total": float(lots_total),
                "lots_half": float(lots_half),
                "lots_runner": float(lots_runner),
                # DBCVIX audit fields
                "risk_pct_used": float(risk_pct_eff),
                "dbcvix_val": (float(db_val) if db_val is not None else None),
                "dbcvix_flag": bool(db_flag),
                # immutable entry levels
                "tp1_price": float(tp1_px),
                "sl_price": float(sl_px),
                "tp1_at_entry_price": float(tp1_px),
                "sl_at_entry_price": float(sl_px),
                # dynamic state
                "current_sl": float(sl_px),
                "ts_active": False,
                "ts_level": None,
                "tp1_hit": False,
                "breakeven_after_tp1": False,
                "entry_idx": int(i),
                "exit_date": None,
                "exit_price": None,
                "exit_reason": None,
                "pnl": 0.0,
                "win": False,
                "loss": False,
                "scratch": False,
                "spread_pips_used": float(spread_pips_used),
            }

    # --------------------------
    # return (optionally equity)
    # --------------------------
    if return_equity:
        eq_df = pd.DataFrame(equity_history, columns=["date", "pair", "pnl_realized_cum", "equity"])
        try:
            eq_df["date"] = pd.to_datetime(eq_df["date"])
        except Exception:
            pass
        return trades, eq_df

    return trades


# =============================================
# Runner
# =============================================


def run_backtest(
    config_path: PathLikeT | dict = "configs/config.yaml",
    results_dir: Optional[PathLike] = None,
):
    # load config
    cfg = config_path if isinstance(config_path, dict) else load_config(config_path)

    # results dir - check both output.results_dir and outputs.dir for compatibility
    configured_dir = (
        results_dir
        or (cfg.get("outputs") or {}).get("dir")  # New format (MT5 parity)
        or (cfg.get("output") or {}).get("results_dir")  # Legacy format
        or "results"
    )
    out_dir = ensure_results_dir(configured_dir)

    # Log results directory for diagnostics
    run_slug = Path(out_dir).name if Path(out_dir).name != "results" else "default"
    print(f"[RESULTS DIR] slug={run_slug} path={Path(out_dir).resolve()} created_by=engine")

    # DBCVIX (load once)
    dbcvix_series = load_dbcvix_series(cfg)
    if dbcvix_series is None:
        print("ℹ️  DBCVIX disabled or not loaded (series=None). Risk filter will not trigger.")
    else:
        print(
            f"ℹ️  DBCVIX loaded: {dbcvix_series.index.min().date()} → {dbcvix_series.index.max().date()} (n={len(dbcvix_series)})"
        )
    fcfg = resolve_dbcvix_config(cfg)
    print(
        "ℹ️  DBCVIX config:",
        {
            "enabled": fcfg.get("enabled"),
            "mode": fcfg.get("mode"),
            "threshold": fcfg.get("threshold"),
            "reduce_risk_to": fcfg.get("reduce_risk_to"),
            "source": fcfg.get("source"),
        },
    )

    summary_path = Path(out_dir) / "summary.txt"
    equity_path = Path(out_dir) / "equity_curve.csv"

    pairs = cfg.get("pairs") or (cfg.get("data") or {}).get("pairs") or []
    data_dir = cfg.get("data_dir") or (cfg.get("data") or {}).get("dir") or "data/daily"
    if not pairs:
        print("⚠️  No pairs configured.")
        return

    starting_balance = float(
        (cfg.get("risk") or {}).get("starting_balance", cfg.get("starting_balance", 10_000.0))
    )
    equity_state = {"balance": starting_balance}
    track_equity = bool((cfg.get("tracking") or {}).get("in_sim_equity", True))

    all_trades: List[Dict[str, Any]] = []
    equity_frames: List[pd.DataFrame] = []

    # load + process each pair
    for pair in pairs:
        try:
            # robust loader: your project has one; here we assume CSV <pair>.csv in data_dir
            # minimal version:
            path = None
            # try variants
            cand = [
                f"{pair}.csv",
                f"{pair.upper()}.csv",
                f"{pair.replace('/', '_')}.csv",
                f"{pair.replace('/', '_').upper()}.csv",
                f"{pair}_daily.csv",
                f"{pair.replace('/', '_')}_daily.csv",
            ]
            for pat in cand:
                hits = list(Path(data_dir).rglob(pat))
                if hits:
                    path = hits[0]
                    break
            if path is None:
                print(f"⚠️  Skipping {pair}: no CSV in {data_dir}")
                continue
            df = pd.read_csv(path)
            # normalize basic schema
            lc = {c.lower(): c for c in df.columns}
            for want in ["date", "open", "high", "low", "close"]:
                if want not in df.columns:
                    # try case-insensitive remap
                    if want in lc:
                        df = df.rename(columns={lc[want]: want})
            if "date" not in df.columns:
                df = df.rename(columns={df.columns[0]: "date"})
            for c in ["open", "high", "low", "close"]:
                df[c] = pd.to_numeric(df[c], errors="coerce")
            df["date"] = pd.to_datetime(df["date"], errors="coerce")
            df = (
                df.dropna(subset=["date", "open", "high", "low", "close"])
                .sort_values("date")
                .reset_index(drop=True)
            )
            df["pair"] = pair

            # Apply date filtering if specified in config
            date_start = cfg.get("date_from") or (cfg.get("date_range") or {}).get("start")
            date_end = cfg.get("date_to") or (cfg.get("date_range") or {}).get("end")

            if date_start and date_end:
                from core.utils import slice_df_by_dates

                df, (first_ts, last_ts, rows_before, rows_after) = slice_df_by_dates(
                    df, date_start, date_end
                )

                if rows_after == 0:
                    raise ValueError(
                        f"Date slice produced empty dataset for {date_start}..{date_end}"
                    )

                print(
                    f"ℹ️  {pair}: Date filtered {rows_before} → {rows_after} rows ({first_ts.date()} to {last_ts.date()})"
                )

            base = calculate_atr(df.copy())
            base = apply_indicators_with_cache(base, pair, cfg)

            if (cfg.get("validation", {}) or {}).get("enabled", True):
                try:
                    validate_contract(
                        base,
                        config=cfg,
                        strict=(cfg.get("validation", {}) or {}).get("strict_contract", False),
                    )
                except Exception as _ve:
                    print(f"ℹ️  {pair}: validation skipped ({_ve})")

            # Enforce final slice immediately before trading (safety gate)
            date_start = cfg.get("date_from") or (cfg.get("date_range") or {}).get("start")
            date_end = cfg.get("date_to") or (cfg.get("date_range") or {}).get("end")

            if date_start and date_end:
                from core.utils import slice_df_by_dates

                base, (first_ts, last_ts, rows_before, rows_after) = slice_df_by_dates(
                    base, date_start, date_end
                )

                if rows_after == 0:
                    raise ValueError(
                        f"Final slice produced empty dataset for {date_start}..{date_end}"
                    )

                print(
                    f"[SLICE ENFORCE] rows_before={rows_before} rows_after={rows_after} first={first_ts.date()} last={last_ts.date()}"
                )

            # ENGINE INPUT diagnostic
            if len(base) > 0:
                first_date = base["date"].iloc[0]
                last_date = base["date"].iloc[-1]
                window_start = cfg.get("date_from") or (cfg.get("date_range") or {}).get(
                    "start", "N/A"
                )
                window_end = cfg.get("date_to") or (cfg.get("date_range") or {}).get("end", "N/A")
                print(
                    f"[ENGINE INPUT] first={pd.to_datetime(first_date).date()} last={pd.to_datetime(last_date).date()} rows={len(base)} window={window_start}..{window_end}"
                )

            signals_df = apply_signal_logic(base, cfg)

            # normalize entry/exit to {-1,0,1}
            for col in ["entry_signal", "exit_signal"]:
                if col in signals_df.columns:
                    signals_df[col] = (
                        pd.to_numeric(signals_df[col], errors="coerce")
                        .fillna(0)
                        .clip(-1, 1)
                        .astype(int)
                    )
                else:
                    signals_df[col] = 0

            # Add date range guard before trading simulation
            date_start = cfg.get("date_from") or (cfg.get("date_range") or {}).get("start")
            date_end = cfg.get("date_to") or (cfg.get("date_range") or {}).get("end")

            if date_start and date_end and len(signals_df) > 0:
                # Enforce date range on signals_df before trading simulation
                signal_dates = pd.to_datetime(signals_df["date"])
                start_ts = pd.to_datetime(date_start)
                end_ts = pd.to_datetime(date_end)
                mask = (signal_dates >= start_ts) & (signal_dates <= end_ts)

                if not mask.all():
                    print(
                        f"⚠️  WARNING: signals_df contains {(~mask).sum()} rows outside {date_start}..{date_end}, filtering before trading"
                    )
                    signals_df = signals_df[mask].copy().reset_index(drop=True)

            if track_equity:
                pair_trades, pair_eq = simulate_pair_trades(
                    rows=signals_df,
                    pair=pair,
                    cfg=cfg,
                    equity_state=equity_state,
                    return_equity=True,
                )
                equity_frames.append(pair_eq)
            else:
                pair_trades = simulate_pair_trades(
                    rows=signals_df,
                    pair=pair,
                    cfg=cfg,
                    equity_state=equity_state,
                    return_equity=False,
                )
            all_trades.extend(pair_trades)

        except Exception as e:
            print(f"❌ Error processing {pair}: {e}")

    trades_df = (
        pd.DataFrame(all_trades, columns=TRADES_COLS).copy()
        if all_trades
        else pd.DataFrame(columns=TRADES_COLS)
    )

    # equity curve (realized PnL only)
    if track_equity and equity_frames:
        eq = pd.concat(equity_frames, ignore_index=True)
        eq_wide = (
            eq.pivot_table(index="date", columns="pair", values="pnl_realized_cum", aggfunc="last")
            .sort_index()
            .ffill()
            .fillna(0.0)
        )
        eq_wide["pnl_realized_cum_total"] = eq_wide.sum(axis=1, numeric_only=True)
        equity_curve = eq_wide[["pnl_realized_cum_total"]].rename(
            columns={"pnl_realized_cum_total": "equity"}
        )
        equity_curve["equity"] = starting_balance + equity_curve["equity"]
        equity_curve["peak"] = equity_curve["equity"].cummax()
        equity_curve["drawdown"] = equity_curve["equity"] - equity_curve["peak"]
        equity_curve = equity_curve.reset_index()
    else:
        equity_curve = pd.DataFrame(columns=["date", "equity", "peak", "drawdown"])

    # enforce schema
    for c in TRADES_COLS:
        if c not in trades_df.columns:
            trades_df[c] = pd.NA
    trades_df = trades_df.reindex(columns=TRADES_COLS)

    # Filter output trades to date range (safety gate)
    date_start = cfg.get("date_from") or (cfg.get("date_range") or {}).get("start")
    date_end = cfg.get("date_to") or (cfg.get("date_range") or {}).get("end")

    if date_start and date_end and len(trades_df) > 0:
        start_ts = pd.to_datetime(date_start)
        end_ts = pd.to_datetime(date_end)

        # Filter trades by entry_date
        if "entry_date" in trades_df.columns:
            entry_dates = pd.to_datetime(trades_df["entry_date"])
            mask = (entry_dates >= start_ts) & (entry_dates <= end_ts)
            trades_df = trades_df[mask].copy()

        print(f"[TRADES FILTER] kept={len(trades_df)} start={date_start} end={date_end}")

    # OUT CHECK diagnostic
    if len(trades_df) > 0 and "entry_date" in trades_df.columns:
        entry_dates = pd.to_datetime(trades_df["entry_date"])
        min_date = entry_dates.min()
        max_date = entry_dates.max()
        print(f"[OUT CHECK] first={min_date.date()} last={max_date.date()} rows={len(trades_df)}")
    elif len(trades_df) == 0:
        print("[OUT CHECK] no trades generated")

    # Write trades CSV with comprehensive diagnostics
    write_trades_csv_with_diagnostics(trades_df, out_dir, cfg, run_slug)

    # Summary (best effort; use utils.summarize_results if available)
    try:
        from utils import summarize_results

        txt = summarize_results(
            trades_df.to_dict("records"),
            starting_balance=starting_balance,
            run_name=str(cfg.get("strategy_version", "default")),
            results_dir=str(out_dir),
            cfg=cfg,
        )
        if equity_curve is not None:
            txt = (txt or "") + f"\nequity_curve_rows: {int(len(equity_curve))}"
    except Exception:
        total = int(len(trades_df))
        wins = (
            int(
                pd.to_numeric(trades_df.get("win", 0), errors="coerce").fillna(0).astype(bool).sum()
            )
            if total
            else 0
        )
        losses = (
            int(
                pd.to_numeric(trades_df.get("loss", 0), errors="coerce")
                .fillna(0)
                .astype(bool)
                .sum()
            )
            if total
            else 0
        )
        scratches = (
            int(
                pd.to_numeric(trades_df.get("scratch", 0), errors="coerce")
                .fillna(0)
                .astype(bool)
                .sum()
            )
            if total
            else 0
        )
        ns = max(wins + losses, 0)
        roi_dollars = float(
            pd.to_numeric(trades_df.get("pnl", 0.0), errors="coerce").fillna(0.0).sum()
        )
        roi_pct = (roi_dollars / starting_balance * 100.0) if starting_balance else 0.0
        txt = (
            "📊 Backtest Summary\n"
            "-------------------\n"
            f"Total Trades : {total}\n"
            f"Wins         : {wins}\n"
            f"Losses       : {losses}\n"
            f"Scratches    : {scratches}\n"
            f"Win% (NS)    : {((wins / ns) * 100.0) if ns else 0.0:.2f}\n"
            f"ROI ($)      : {roi_dollars:.2f}\n"
            f"ROI (%)      : {roi_pct:.2f}\n"
            f"equity_curve_rows: {int(len(equity_curve))}\n"
        )
    Path(summary_path).write_text(txt or "", encoding="utf-8")

    if (cfg.get("tracking") or {}).get("in_sim_equity", True) and not equity_curve.empty:
        equity_curve.to_csv(equity_path, index=False)

    print(f"✅ Backtest complete. Results saved to '{out_dir}'")


# =============================================
# Walk-Forward (dict-friendly)
# =============================================


def _date_range_folds(start, end, train_years: int, test_years: int, step_years: int):
    start = pd.to_datetime(start)
    end = pd.to_datetime(end)
    cur = start
    one_day = pd.Timedelta(days=1)
    while True:
        is_start = cur
        is_end = is_start + pd.DateOffset(years=int(train_years)) - one_day
        oos_start = is_end + one_day
        oos_end = oos_start + pd.DateOffset(years=int(test_years)) - one_day
        if oos_end > end:
            break
        if not (is_end < oos_start):
            raise AssertionError(
                f"No-lookahead violation: train_end {is_end} !< oos_start {oos_start}"
            )
        yield (is_start, is_end, oos_start, oos_end)
        cur = is_start + pd.DateOffset(years=int(step_years))
        if cur >= end:
            break


def _slice_df_by_dates(df: pd.DataFrame, start: pd.Timestamp, end: pd.Timestamp) -> pd.DataFrame:
    m = (df["date"] >= start) & (df["date"] <= end)
    return df.loc[m].copy().reset_index(drop=True)


def run_backtest_walk_forward(
    config_path: PathLikeT = "configs/config.yaml", results_dir: Optional[PathLike] = None
) -> None:
    cfg = load_config(config_path)

    wf_cfg = cfg.get("walk_forward") or {}
    wf_run_name = wf_cfg.get("run_name") or "wfo_default"
    out_dir = ensure_results_dir(
        Path("results") / wf_run_name if results_dir is None else results_dir
    )
    # Also ensure canonical default dir (used by analytics.monte_carlo)
    default_dir = ensure_results_dir(Path("results") / wf_run_name)
    # Write a pointer so analytics.monte_carlo can locate the actual folder
    try:
        ptr = Path(default_dir) / ".source_dir"
        ptr.write_text(str(Path(out_dir).resolve()), encoding="utf-8")
    except Exception:
        pass

    trades_path = Path(out_dir) / "trades.csv"
    summary_path = Path(out_dir) / "oos_summary.txt"
    equity_path = Path(out_dir) / "equity_curve.csv"
    folds_csv = Path(out_dir) / "wfo_folds.csv"

    # Tolerate missing walk_forward window by falling back to top-level date_range
    start_raw = wf_cfg.get("start") or ((cfg.get("date_range") or {}).get("start"))
    end_raw = wf_cfg.get("end") or ((cfg.get("date_range") or {}).get("end"))
    start = pd.to_datetime(start_raw) if start_raw else pd.NaT
    end = pd.to_datetime(end_raw) if end_raw else pd.NaT
    train_years = int(wf_cfg.get("train_years", 3))
    test_years = int(wf_cfg.get("test_years", 1))
    step_years = int(wf_cfg.get("step_years", 1))
    if pd.isna(start) or pd.isna(end):
        raise ValueError("walk_forward.start and walk_forward.end must be set (YYYY-MM-DD).")

    pairs = cfg.get("pairs") or (cfg.get("data") or {}).get("pairs") or []
    data_dir = cfg.get("data_dir") or (cfg.get("data") or {}).get("dir") or "data/daily"
    if not pairs:
        raise ValueError("No pairs configured for walk-forward.")

    starting_balance = float(
        (cfg.get("risk") or {}).get("starting_balance", cfg.get("starting_balance", 10_000.0))
    )
    track_equity = bool((cfg.get("tracking") or {}).get("in_sim_equity", True))

    # preload + basic normalize
    pair_data: Dict[str, pd.DataFrame] = {}
    for p in pairs:
        path = None
        pats = [
            f"{p}.csv",
            f"{p.upper()}.csv",
            f"{p.replace('/', '_')}.csv",
            f"{p.replace('/', '_').upper()}.csv",
            f"{p}_daily.csv",
            f"{p.replace('/', '_')}_daily.csv",
        ]
        for pat in pats:
            hits = list(Path(data_dir).rglob(pat))
            if hits:
                path = hits[0]
                break
        if path is None:
            print(f"⚠️  Skipping {p}: no CSV")
            continue
        df = pd.read_csv(path)
        lc = {c.lower(): c for c in df.columns}
        for want in ["date", "open", "high", "low", "close"]:
            if want not in df.columns and want in lc:
                df = df.rename(columns={lc[want]: want})
        if "date" not in df.columns:
            df = df.rename(columns={df.columns[0]: "date"})
        for c in ["open", "high", "low", "close"]:
            df[c] = pd.to_numeric(df[c], errors="coerce")
        df["date"] = pd.to_datetime(df["date"], errors="coerce")
        df = (
            df.dropna(subset=["date", "open", "high", "low", "close"])
            .sort_values("date")
            .reset_index(drop=True)
        )
        df["pair"] = p
        pair_data[p] = df

    if not pair_data:
        raise RuntimeError("No data available for any pairs; cannot run WFO.")

    # DBCVIX once
    load_dbcvix_series(cfg)

    all_oos_trades: List[Dict[str, Any]] = []
    per_fold_rows: List[Dict[str, Any]] = []
    equity_state: Dict[str, Any] = {"balance": starting_balance}
    fold_equity_frames: List[pd.DataFrame] = []
    realized_so_far = 0.0

    fold_idx = 0
    for is_start, is_end, oos_start, oos_end in _date_range_folds(
        start, end, train_years, test_years, step_years
    ):
        fold_idx += 1
        print(f"—— Fold {fold_idx} ———————————————————————————————")
        print(
            f"Train: {is_start.date()} → {is_end.date()}  |  Test (OOS): {oos_start.date()} → {oos_end.date()}"
        )

        fold_trades: List[Dict[str, Any]] = []
        pair_eq_frames: List[pd.DataFrame] = []

        for pair, df in pair_data.items():
            try:
                base = calculate_atr(df.copy())
                base = apply_indicators_with_cache(base, pair, cfg)

                try:
                    if (cfg.get("validation", {}) or {}).get("enabled", True):
                        validate_contract(
                            base,
                            config=cfg,
                            strict=(cfg.get("validation", {}) or {}).get("strict_contract", False),
                        )
                except Exception as _ve:
                    print(f"ℹ️  {pair}: validation skipped/failed ({_ve})")

                base = apply_signal_logic(base, cfg)
                for col in ["entry_signal", "exit_signal"]:
                    if col in base.columns:
                        base[col] = (
                            pd.to_numeric(base[col], errors="coerce")
                            .fillna(0)
                            .clip(-1, 1)
                            .astype(int)
                        )
                    else:
                        base[col] = 0

                oos_rows = _slice_df_by_dates(base, oos_start, oos_end)
                if oos_rows.empty:
                    continue

                if track_equity:
                    trades, pair_eq = simulate_pair_trades(
                        oos_rows,
                        pair,
                        cfg,
                        equity_state,
                        return_equity=True,
                    )
                    if trades:
                        fold_trades.extend(trades)
                    if pair_eq is not None and not pair_eq.empty:
                        pair_eq = pair_eq[["date", "pair", "pnl_realized_cum"]].copy()
                        pair_eq["fold"] = fold_idx
                        pair_eq_frames.append(pair_eq)
                else:
                    trades = simulate_pair_trades(
                        oos_rows,
                        pair,
                        cfg,
                        equity_state,
                        return_equity=False,
                    )
                    if trades:
                        fold_trades.extend(trades)
            except Exception as e:
                print(f"❌ WFO fold {fold_idx} {pair}: {e}")

        # simple per-fold metrics (best effort)
        fold_df = pd.DataFrame(fold_trades)

        def _num_series(df, col, default=0.0):
            if df is None or df.empty:
                return pd.Series([], dtype=float)
            if col in df.columns:
                return pd.to_numeric(df[col], errors="coerce").fillna(0.0)
            return pd.Series([default] * len(df), index=df.index, dtype=float)

        def _bool_series(df, col):
            if df is None or df.empty:
                return pd.Series([], dtype=bool)
            if col in df.columns:
                return pd.to_numeric(df[col], errors="coerce").fillna(0).astype(int).astype(bool)
            return pd.Series([False] * len(df), index=df.index, dtype=bool)

        pnl_sum = float(_num_series(fold_df, "pnl", 0.0).sum())
        total = int(len(fold_df))
        wins = int(_bool_series(fold_df, "win").sum()) if total else 0
        losses = int(_bool_series(fold_df, "loss").sum()) if total else 0
        scratches = int(_bool_series(fold_df, "scratch").sum()) if total else 0
        ns = max(wins + losses, 0)
        fold_roi_pct = float((pnl_sum / starting_balance) * 100.0) if starting_balance else 0.0

        per_fold_rows.append(
            {
                "fold": fold_idx,
                "is_start": is_start.date(),
                "is_end": is_end.date(),
                "oos_start": oos_start.date(),
                "oos_end": oos_end.date(),
                "oos_trades": total,
                "win_pct_ns": (wins / ns * 100.0) if ns else 0.0,
                "oos_roi_pct": fold_roi_pct,
            }
        )

        if total:
            all_oos_trades.extend(fold_trades)

        if track_equity and pair_eq_frames:
            eq = pd.concat(pair_eq_frames, ignore_index=True)
            eq_wide = (
                eq.pivot_table(
                    index="date", columns="pair", values="pnl_realized_cum", aggfunc="last"
                )
                .sort_index()
                .ffill()
                .fillna(0.0)
            )
            eq_wide["pnl_realized_cum_total"] = eq_wide.sum(axis=1, numeric_only=True)
            fold_equity = eq_wide[["pnl_realized_cum_total"]].rename(
                columns={"pnl_realized_cum_total": "equity"}
            )
            fold_equity["equity"] = (starting_balance + realized_so_far) + fold_equity["equity"]
            fold_equity = fold_equity.reset_index()
            fold_equity["fold"] = fold_idx
            fold_equity_frames.append(fold_equity)

            realized_so_far += pnl_sum

    # write OOS trades
    oos_df = pd.DataFrame(all_oos_trades)
    if oos_df.empty:
        for c in TRADES_COLS:
            if c not in oos_df.columns:
                oos_df[c] = pd.Series(dtype="object")
        if "exit_reason" not in oos_df.columns:
            oos_df["exit_reason"] = pd.Series(dtype="object")
        oos_df = oos_df[TRADES_COLS]
    else:
        for c in TRADES_COLS:
            if c not in oos_df.columns:
                oos_df[c] = pd.NA
        oos_df = oos_df[TRADES_COLS]
    oos_df.to_csv(trades_path, index=False)
    print(f"✅ Wrote OOS trades: {trades_path}")

    # folds CSV
    if per_fold_rows:
        pd.DataFrame(per_fold_rows).to_csv(folds_csv, index=False)
        print(f"✅ Wrote folds CSV: {folds_csv}")

    # OOS equity
    if track_equity and fold_equity_frames:
        equity_df = pd.concat(fold_equity_frames, ignore_index=True).sort_values("date")
        equity_df["peak"] = equity_df["equity"].cummax()
        equity_df["drawdown"] = equity_df["equity"] - equity_df["peak"]
        equity_df = equity_df[["date", "equity", "peak", "drawdown"]]
        equity_df.to_csv(equity_path, index=False)
        print(f"✅ Wrote OOS equity: {equity_path}")
    else:
        # fallback: step equity by exit_date
        try:
            dates = (
                pd.to_datetime(oos_df["exit_date"], errors="coerce")
                if "exit_date" in oos_df.columns
                else pd.Series(pd.NaT, index=oos_df.index)
            )
            equity_vals = (
                pd.to_numeric(oos_df.get("pnl", 0.0), errors="coerce").fillna(0.0).cumsum()
                + starting_balance
            )
            equity_df = pd.DataFrame({"date": dates, "equity": equity_vals}).dropna(subset=["date"])
            equity_df = equity_df.sort_values("date").reset_index(drop=True)
            equity_df["peak"] = equity_df["equity"].cummax()
            equity_df["drawdown"] = equity_df["equity"] - equity_df["peak"]
            if not equity_df.empty:
                equity_df.to_csv(equity_path, index=False)
                print(f"✅ Wrote OOS equity (fallback): {equity_path}")
        except Exception as e:
            print(f"ℹ️  Equity fallback failed: {e}")

    # OOS summary (best effort)
    try:
        from core.utils import summarize_results

        txt = summarize_results(results_dir=str(out_dir), config_path=str(config_path))
    except Exception:
        total = len(oos_df)
        wins = (
            int(pd.to_numeric(oos_df.get("win", 0), errors="coerce").fillna(0).astype(bool).sum())
            if total
            else 0
        )
        losses = (
            int(pd.to_numeric(oos_df.get("loss", 0), errors="coerce").fillna(0).astype(bool).sum())
            if total
            else 0
        )
        scratches = (
            int(
                pd.to_numeric(oos_df.get("scratch", 0), errors="coerce")
                .fillna(0)
                .astype(bool)
                .sum()
            )
            if total
            else 0
        )
        ns = max(wins + losses, 0)
        roi_dollars = float(
            pd.to_numeric(oos_df.get("pnl", 0.0), errors="coerce").fillna(0.0).sum()
        )
        roi_pct = (roi_dollars / starting_balance * 100.0) if starting_balance else 0.0
        txt = (
            f"📊 WFO OOS Summary\n"
            f"-------------------\n"
            f"Total Trades : {total}\n"
            f"Wins         : {wins}\n"
            f"Losses       : {losses}\n"
            f"Scratches    : {scratches}\n"
            f"Win% (non-scratch) : {(wins / ns * 100.0) if ns else 0.0:.2f}\n"
            f"Loss% (non-scratch): {(losses / ns * 100.0) if ns else 0.0:.2f}\n"
            f"ROI ($)      : {roi_dollars:.2f}\n"
            f"ROI (%)      : {roi_pct:.2f}\n"
        )
    Path(summary_path).write_text(txt or "", encoding="utf-8")
    print(f"✅ Walk-forward complete. OOS results saved to '{out_dir}'")

    # Mirror key artifacts into canonical results/<run_name> so analytics.monte_carlo can find them
    try:
        if str(out_dir) != str(default_dir):
            src_dir = Path(out_dir)
            dst_dir = Path(default_dir)
            dst_dir.mkdir(parents=True, exist_ok=True)
            for fname in [
                "trades.csv",
                "equity_curve.csv",
                "oos_summary.txt",
                "wfo_folds.csv",
            ]:
                s = src_dir / fname
                if s.exists():
                    (dst_dir / fname).write_bytes(s.read_bytes())
    except Exception:
        pass


def load_pair_csv(pair: str, data_dir: str | None = None) -> pd.DataFrame:
    base = Path(data_dir) if data_dir else Path("data")
    name = pair.replace("/", "_")
    path = base / f"{name}.csv"
    return pd.read_csv(path) if path.exists() else pd.DataFrame()


def write_trades_csv_with_diagnostics(
    trades_df: pd.DataFrame, out_dir: str | Path, cfg: dict, run_slug: str = "default"
) -> bool:
    """
    Centralized trades CSV writer with comprehensive diagnostics.

    Decision tree:
    1. Schema validation → 2. Empty check → 3. Flag check → 4. Dir ensure → 5. Atomic write

    Returns:
        bool: True if written successfully, False if skipped or failed
    """
    import os
    import tempfile
    from pathlib import Path

    out_path = Path(out_dir).resolve()
    trades_path = out_path / "trades.csv"

    # Determine write flag from config hierarchy
    outputs_cfg = cfg.get("outputs", {})
    write_flag = outputs_cfg.get("write_trades_csv", True)  # Default True

    # Check for debug logging
    log_debug = os.environ.get("LOG_LEVEL") == "DEBUG"

    # Log decision inputs
    print(
        f"[WRITE TRADES] rows={len(trades_df)} path={trades_path} write_trades_csv={write_flag} dir_exists={out_path.exists()} slug={run_slug}"
    )

    # Empty check FIRST - but create empty CSV with headers for compatibility
    if len(trades_df) == 0:
        print("[WRITE TRADES SKIP] reason=empty")

        # Create empty CSV with standard headers for compatibility
        try:
            out_path.mkdir(parents=True, exist_ok=True)
            empty_df = pd.DataFrame(columns=TRADES_COLS)
            empty_df.to_csv(trades_path, index=False)
            print(f"[WRITE TRADES OK] wrote=0 path={trades_path} (empty file with headers)")
            return True
        except Exception as e:
            print(
                f"[WRITE TRADES ERROR] reason=empty_file_creation_failed exception={type(e).__name__}:{str(e)}"
            )
            return False

    # Schema validation (only for non-empty DataFrames)
    required_cols = ["pair", "entry_date", "direction_int"]  # Minimal required
    missing_cols = [col for col in required_cols if col not in trades_df.columns]
    if missing_cols:
        print(f"[WRITE TRADES SKIP] reason=schema_invalid missing_fields={missing_cols}")
        return False

    # Flag check
    if not write_flag:
        print("[WRITE TRADES SKIP] reason=flag_off")
        return False

    try:
        # Ensure directory exists
        out_path.mkdir(parents=True, exist_ok=True)

        # Prepare DataFrame for serialization
        df_clean = trades_df.copy()

        # Normalize datetime columns to ISO strings
        for col in df_clean.columns:
            if col.endswith("_date") or col.endswith("_time"):
                if col in df_clean.columns:
                    df_clean[col] = pd.to_datetime(df_clean[col]).dt.strftime("%Y-%m-%d %H:%M:%S")

        # Reset index to ensure clean CSV
        df_clean = df_clean.reset_index(drop=True)

        # Atomic write: temp file -> rename
        with tempfile.NamedTemporaryFile(
            mode="w", dir=out_path, prefix=".trades_tmp_", suffix=".csv", delete=False
        ) as tmp_file:
            df_clean.to_csv(tmp_file.name, index=False)
            temp_path = Path(tmp_file.name)

        # Atomic rename
        temp_path.rename(trades_path)

        print(f"[WRITE TRADES OK] wrote={len(trades_df)} path={trades_path}")

        # Debug: list directory contents
        if log_debug:
            files = list(out_path.glob("*"))
            print(f"[DEBUG] Results dir contents: {[f.name for f in files]}")

        return True

    except Exception as e:
        print(
            f"[WRITE TRADES ERROR] reason=serialization_failed exception={type(e).__name__}:{str(e)}"
        )
        # Clean up temp file if it exists
        try:
            if "temp_path" in locals() and temp_path.exists():
                temp_path.unlink()
        except Exception:
            pass
        return False


def write_results(trades: list[dict], out_dir: str | Path) -> None:
    """Legacy writer - converts list to DataFrame and uses new writer"""
    out = Path(out_dir)
    out.mkdir(parents=True, exist_ok=True)

    if trades:
        trades_df = pd.DataFrame(trades)
        # Use new writer with minimal config
        cfg = {"outputs": {"write_trades_csv": True}}
        write_trades_csv_with_diagnostics(trades_df, out_dir, cfg, "legacy")
    else:
        print("[WRITE TRADES SKIP] reason=empty")

    # Still write summary for compatibility
    (out / "summary.txt").write_text(f"total_trades: {len(trades)}\n")<|MERGE_RESOLUTION|>--- conflicted
+++ resolved
@@ -762,9 +762,9 @@
                     if ts_active and ts_level is not None:
                         effective_stop = better_stop(d, effective_stop, ts_level)
 
-<<<<<<< HEAD
             # Golden Standard: System exits (C1 reversal) take priority over BE/TS
-            if (not closed_this_bar) and exit_sig != 0:
+            has_system_exit = exit_sig != 0
+            if (not closed_this_bar) and has_system_exit:
                 if exit_cfg.get("exit_on_exit_signal", False):
                     reason = "exit_indicator"
                 elif exit_cfg.get("exit_on_c1_reversal", True):
@@ -776,10 +776,7 @@
                 exit_px = c_i
                 closed_this_bar = True
 
-            # BE/TS after TP1 or when TS active (only if no system exit)
-=======
-            # Hard-Stop Realism: Intrabar TP/SL/BE/TS touch → immediate exit (highest priority)
->>>>>>> 02139d22
+            # Hard-Stop Realism: Intrabar TP/SL/BE/TS touch → immediate exit (lower priority than system exits)
             if (not closed_this_bar) and (tp1_done or ts_active):
                 if hit_level(d, h_i, l_i, effective_stop, "sl"):
                     if (
@@ -800,23 +797,6 @@
                     exit_px = effective_stop
                     closed_this_bar = True
 
-<<<<<<< HEAD
-=======
-            # System/indicator exit at close (only if no intrabar touch occurred)
-            has_system_exit = exit_sig != 0
-            if (not closed_this_bar) and has_system_exit:
-                if exit_cfg.get("exit_on_exit_signal", False):
-                    reason = "exit_indicator"
-                elif exit_cfg.get("exit_on_c1_reversal", True):
-                    reason = "c1_reversal"
-                elif exit_cfg.get("exit_on_baseline_cross", False):
-                    reason = "baseline_cross"
-                else:
-                    reason = "exit_indicator"
-                exit_px = c_i
-                closed_this_bar = True
-
->>>>>>> 02139d22
             # ---- finalize exit ----
             if closed_this_bar:
                 current_effective_stop = (
